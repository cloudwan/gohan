--- conflicted
+++ resolved
@@ -381,11 +381,7 @@
 
 //Watch keep watch update under the path
 func (s *Sync) watch(ctx context.Context, path string, responseChan chan *sync.Event, revision int64) error {
-<<<<<<< HEAD
-	if revision == sync.RevisionCurrent {
-=======
 	if revision == goext.RevisionCurrent {
->>>>>>> e844b717
 		var err error
 		revision, err = s.getCurrentValue(ctx, path, responseChan)
 		if err != nil {
@@ -530,15 +526,6 @@
 	}
 }
 
-<<<<<<< HEAD
-func (sync *Sync) ByRevision(revision int64) sync.CASCondition {
-	return func(path string) etcd.Cmp {
-		return etcd.Compare(etcd.ModRevision(path), "=", revision)
-	}
-}
-
-=======
->>>>>>> e844b717
 // Close closes etcd client
 func (s *Sync) Close() {
 	defer measureTime(time.Now(), "close")
