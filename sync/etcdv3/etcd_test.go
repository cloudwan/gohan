--- conflicted
+++ resolved
@@ -66,7 +66,6 @@
 
 	sync := newSync(t, ctx)
 	sync.cleanup()
-<<<<<<< HEAD
 
 	sync.mustUpdate("/a/b/c/d/1", "test1")
 	sync.mustUpdate("/a/b/c/d/2", "test2")
@@ -75,16 +74,6 @@
 	sync.mustUpdate("/a/b/e/d/2", "test5")
 	sync.mustUpdate("/a/b/e/d/3", "test6")
 
-=======
-
-	sync.mustUpdate("/a/b/c/d/1", "test1")
-	sync.mustUpdate("/a/b/c/d/2", "test2")
-	sync.mustUpdate("/a/b/c/d/3", "test3")
-	sync.mustUpdate("/a/b/e/d/1", "test4")
-	sync.mustUpdate("/a/b/e/d/2", "test5")
-	sync.mustUpdate("/a/b/e/d/3", "test6")
-
->>>>>>> e844b717
 	node := sync.mustExist("/a", "", 1)
 	ab := node.Children[0]
 	checkNode(ab, "/a/b", "", 2, t)
@@ -253,12 +242,6 @@
 	if resp.Key != path+"/third" || resp.Data["existing"].(bool) != false || resp.Revision != thirdRevision {
 		t.Fatalf("mismatch response: %+v, expecting /third, existing==false, revision==%d", resp, thirdRevision)
 	}
-<<<<<<< HEAD
-}
-
-func TestShouldReturnAllValuesWhenWatchingAtCurrentRevision(t *testing.T) {
-	ctx, cancel := context.WithCancel(context.Background())
-=======
 }
 
 func TestShouldReturnAllValuesWhenWatchingAtCurrentRevision(t *testing.T) {
@@ -281,63 +264,36 @@
 
 func TestShouldStartWatchingAtSpecifiedRevision(t *testing.T) {
 	ctx, cancel := context.WithTimeout(context.Background(), testTimeout)
->>>>>>> e844b717
 	defer cancel()
 
 	sync := newSync(t, ctx)
 	sync.cleanup()
 
-<<<<<<< HEAD
-	path := "/path/to/watch/with/revision"
-
-	firstRevision := sync.mustPut(path+"/first", `{"version": "1"}`)
-	secondRevision := sync.mustPut(path+"/second", `{"version": "2"}`)
-
-	responseChan := sync.Watch(ctx, path, gohan_sync.RevisionCurrent)
-
-	resp := <-responseChan
-	if resp.Key != path+"/first" || resp.Data["version"].(string) != "1" || resp.Revision != firstRevision {
-		t.Fatalf("mismatch response: %+v, expecting version==1, revision==%d", resp, firstRevision)
-	}
-
-	resp = <-responseChan
-	if resp.Key != path+"/second" || resp.Data["version"].(string) != "2" || resp.Revision != secondRevision {
-		t.Fatalf("mismatch response: %+v, expecting version==2, revision==%d", resp, secondRevision)
-	}
-}
-
-func TestShouldStartWatchingAtSpecifiedRevision(t *testing.T) {
-	ctx, cancel := context.WithCancel(context.Background())
-	defer cancel()
-
-	sync := newSync(t, ctx)
-	sync.cleanup()
-
 	path := "/path/to/watch/with/starting/revision"
 
-=======
-	path := "/path/to/watch/with/starting/revision"
-
->>>>>>> e844b717
 	firstRevision := sync.mustPut(path, `{"version": "1"}`)
 	secondRevision := sync.mustPut(path, `{"version": "2"}`)
 
 	responseChan := sync.Watch(ctx, path, firstRevision-1)
 
-<<<<<<< HEAD
-	resp := <-responseChan
-	if resp.Key != path || resp.Data["version"].(string) != "1" || resp.Revision != firstRevision {
-		t.Fatalf("mismatch response: %+v, expecting version==1, revision==%d", resp, firstRevision)
-	}
-
-	resp = <-responseChan
-	if resp.Key != path || resp.Data["version"].(string) != "2" || resp.Revision != secondRevision {
-		t.Fatalf("mismatch response: %+v, expecting version==2, revision==%d", resp, secondRevision)
+	verifyResponse(<-responseChan, path, "1", firstRevision, t)
+	verifyResponse(<-responseChan, path, "2", secondRevision, t)
+}
+
+func verifyResponse(event *gohan_sync.Event, expectedKey string, expectedVersion string, expectedRevision int64, t *testing.T) {
+	if event.Key != expectedKey {
+		t.Fatalf("expected key %s, got %s instead", expectedKey, event.Key)
+	}
+	if event.Data["version"].(string) != expectedVersion {
+		t.Fatalf("expected version %s, got %s instead", event.Data["version"], expectedVersion)
+	}
+	if event.Revision != expectedRevision {
+		t.Fatalf("expected revision %d, got %d instead", event.Revision, expectedRevision)
 	}
 }
 
 func Test_ShouldReturnCompactedErr_WhenWatchingAtCompactedRevision(t *testing.T) {
-	ctx, cancel := context.WithCancel(context.Background())
+	ctx, cancel := context.WithTimeout(context.Background(), testTimeout)
 	defer cancel()
 
 	sync := newSync(t, ctx)
@@ -364,7 +320,7 @@
 }
 
 func Test_ShouldNotReturnCompactedErr_WhenWatchingAtCurrentRevision(t *testing.T) {
-	ctx, cancel := context.WithCancel(context.Background())
+	ctx, cancel := context.WithTimeout(context.Background(), testTimeout)
 	defer cancel()
 
 	sync := newSync(t, ctx)
@@ -377,78 +333,11 @@
 
 	sync.mustCompact(secondRevision)
 
-	responseChan := sync.Watch(ctx, path, gohan_sync.RevisionCurrent)
-
-	resp := <-responseChan
-	if resp.Key != path || resp.Data["version"].(string) != "2" || resp.Revision != secondRevision {
-		t.Fatalf("mismatch response: %+v, expecting version==2, revision==%d", resp, secondRevision)
-	}
-}
-
-=======
-	verifyResponse(<-responseChan, path, "1", firstRevision, t)
+	responseChan := sync.Watch(ctx, path, goext.RevisionCurrent)
+
 	verifyResponse(<-responseChan, path, "2", secondRevision, t)
 }
 
-func verifyResponse(event *gohan_sync.Event, expectedKey string, expectedVersion string, expectedRevision int64, t *testing.T) {
-	if event.Key != expectedKey {
-		t.Fatalf("expected key %s, got %s instead", expectedKey, event.Key)
-	}
-	if event.Data["version"].(string) != expectedVersion {
-		t.Fatalf("expected version %s, got %s instead", event.Data["version"], expectedVersion)
-	}
-	if event.Revision != expectedRevision {
-		t.Fatalf("expected revision %d, got %d instead", event.Revision, expectedRevision)
-	}
-}
-
-func Test_ShouldReturnCompactedErr_WhenWatchingAtCompactedRevision(t *testing.T) {
-	ctx, cancel := context.WithTimeout(context.Background(), testTimeout)
-	defer cancel()
-
-	sync := newSync(t, ctx)
-	sync.cleanup()
-
-	path := "/path/to/watch/with/starting/revision"
-
-	firstRevision := sync.mustPut(path, `{"version": "1"}`)
-	secondRevision := sync.mustPut(path, `{"version": "2"}`)
-
-	sync.mustCompact(secondRevision)
-
-	responseChan := sync.Watch(ctx, path, firstRevision)
-
-	resp := <-responseChan
-	if resp.Err == nil || !strings.Contains(resp.Err.Error(), "required revision has been compacted") {
-		t.Fatalf("mismatch response: %+v, expecting a compaction error", resp)
-	}
-
-	errCompacted := resp.Err.(goext.ErrCompacted)
-	if errCompacted.CompactRevision != secondRevision {
-		t.Fatalf("expected compaction at %d, got %d", secondRevision, errCompacted.CompactRevision)
-	}
-}
-
-func Test_ShouldNotReturnCompactedErr_WhenWatchingAtCurrentRevision(t *testing.T) {
-	ctx, cancel := context.WithTimeout(context.Background(), testTimeout)
-	defer cancel()
-
-	sync := newSync(t, ctx)
-	sync.cleanup()
-
-	path := "/path/to/watch/with/starting/revision"
-
-	sync.mustPut(path, `{"version": "1"}`)
-	secondRevision := sync.mustPut(path, `{"version": "2"}`)
-
-	sync.mustCompact(secondRevision)
-
-	responseChan := sync.Watch(ctx, path, goext.RevisionCurrent)
-
-	verifyResponse(<-responseChan, path, "2", secondRevision, t)
-}
-
->>>>>>> e844b717
 func TestFetchMultipleNodes(t *testing.T) {
 	ctx := context.Background()
 
@@ -523,55 +412,6 @@
 	expectToEqual(substrN("/a/b/c/d", "/", 5), "/a/b/c/d")
 }
 
-<<<<<<< HEAD
-func TestCASShouldUpdateWhenRevisionDidNotChange(t *testing.T) {
-	ctx := context.Background()
-
-	sync := newSync(t, ctx)
-	sync.cleanup()
-
-	path := "/path/to/cas"
-	data := "initial_data"
-	sync.mustUpdate(path, data)
-
-	currentRev := sync.getCurrentRevision(path)
-
-	newData := "new_data"
-	swapped := sync.compareAndSwap(path, newData, sync.ByRevision(currentRev))
-	if !swapped {
-		t.Fatalf("Value was not swapped")
-	}
-
-	sync.mustExist(path, newData, 0)
-}
-
-func TestCASShouldNotUpdateWhenRevisionChanged(t *testing.T) {
-	ctx := context.Background()
-
-	sync := newSync(t, ctx)
-	sync.cleanup()
-
-	path := "/path/to/cas"
-	data := "initial_data"
-	sync.mustUpdate(path, data)
-
-	initialRev := sync.getCurrentRevision(path)
-
-	updatedData := "updated_data"
-	sync.mustUpdate(path, updatedData)
-
-	newData := "new_data"
-	swapped := sync.compareAndSwap(path, newData, sync.ByRevision(initialRev))
-
-	if swapped {
-		t.Fatalf("Value was unexpectedly swapped")
-	}
-
-	sync.mustExist(path, updatedData, 0)
-}
-
-=======
->>>>>>> e844b717
 func TestCASShouldUpdateWhenValueDidNotChange(t *testing.T) {
 	ctx := context.Background()
 
@@ -613,30 +453,6 @@
 	sync.mustExist(path, updatedData, 0)
 }
 
-<<<<<<< HEAD
-func TestCASShouldUpdateWhenValueAndRevisionDidNotChange(t *testing.T) {
-	ctx := context.Background()
-
-	sync := newSync(t, ctx)
-	sync.cleanup()
-
-	path := "/path/to/cas"
-	data := "initial_data"
-	sync.mustUpdate(path, data)
-
-	initialRev := sync.getCurrentRevision(path)
-
-	newData := "new_data"
-	swapped := sync.compareAndSwap(path, newData, sync.ByValue(data), sync.ByRevision(initialRev))
-	if !swapped {
-		t.Fatalf("Value was not swapped")
-	}
-
-	sync.mustExist(path, newData, 0)
-}
-
-=======
->>>>>>> e844b717
 type testedSync struct {
 	*Sync
 	t   *testing.T
