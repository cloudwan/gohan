// Copyright (C) 2016 NTT Innovation Institute, Inc.
//
// Licensed under the Apache License, Version 2.0 (the "License");
// you may not use this file except in compliance with the License.
// You may obtain a copy of the License at
//
//    http://www.apache.org/licenses/LICENSE-2.0
//
// Unless required by applicable law or agreed to in writing, software
// distributed under the License is distributed on an "AS IS" BASIS,
// WITHOUT WARRANTIES OR CONDITIONS OF ANY KIND, either express or
// implied.
// See the License for the specific language governing permissions and
// limitations under the License.

package otto

import (
	"github.com/xyproto/otto"
	//Import otto underscore lib
	_ "github.com/xyproto/otto/underscore"

	l "github.com/cloudwan/gohan/log"
)

const (
	// e.g. {Log level} must be {an int}: "ERROR"
	wrongTypeErrorMessageFormat = "%s must be %s: %v"
)

func init() {
	gohanLoggingInit := func(env *Environment) {
		vm := env.VM

		builtins := map[string]interface{}{
			"gohan_log_impl": func(call otto.FunctionCall) otto.Value {
				VerifyCallArguments(&call, "gohan_log_impl", 4)

				// TODO:
				// Taking this as an argument is a workaround
				// for Otto returning stale values of variables
				// that have been changed in javascript.
				// We can get this from LOG_MODULE javascript
				// variable if we fix the problem.
				module, err := GetString(call.Argument(0))
				if err != nil {
					ThrowOttoException(&call, "Log module: %v", err)
				}
				logger := l.NewLoggerForModule(module)

				intLevel, err := GetInt64(call.Argument(1))
				if err != nil {
					ThrowOttoException(&call, "Log level: %v", err)
				}
				level := l.Level(intLevel)

				caller, err := GetString(call.Argument(2))
				if err != nil {
					ThrowOttoException(&call, "Caller: %v", err)
				}

				message, err := GetString(call.Argument(3))
				if err != nil {
					ThrowOttoException(&call, "Message: %v", err)
				}

<<<<<<< HEAD
				if caller != "" {
					logGeneral(logger, level, "[%s] %s", caller, message)
				} else {
=======
				// if caller is non-empty, add extra information about the calling handler
				if caller != "" {
					logGeneral(logger, level, "[" + caller + "] " + message)
				} else {
					// otherwise, do not put empty information about the caller
>>>>>>> 6bc45a03
					logGeneral(logger, level, message)
				}

				return otto.Value{}
			},
		}
		for name, object := range builtins {
			vm.Set(name, object)
		}

		// op/go-logging/level.go has levelNames[], but it's unexported
		logLevels := map[string]l.Level{
			"CRITICAL": l.CRITICAL,
			"ERROR":    l.ERROR,
			"WARNING":  l.WARNING,
			"NOTICE":   l.NOTICE,
			"INFO":     l.INFO,
			"DEBUG":    l.DEBUG,
		}
		vm.Set("LOG_LEVEL", logLevels)

		vm.Set("LOG_MODULE", "gohan.extension."+env.Name)

		err := env.Load("<Gohan logging built-ins>", `
		function gohan_log_module_push(new_module){
		    var old_module = LOG_MODULE;
		    LOG_MODULE += "." + new_module;
		    return old_module;
		}

		function gohan_log_module_restore(old_module){
		    LOG_MODULE = old_module;
		}

		function gohan_log(module, level, msg) {
		    gohan_log_impl(module, level, gohan_caller, msg);
		}

		function gohan_log_critical(msg) {
		    gohan_log(LOG_MODULE, LOG_LEVEL.CRITICAL, msg);
		}

		function gohan_log_error(msg) {
		    gohan_log(LOG_MODULE, LOG_LEVEL.ERROR, msg);
		}

		function gohan_log_warning(msg) {
		    gohan_log(LOG_MODULE, LOG_LEVEL.WARNING, msg);
		}

		function gohan_log_notice(msg) {
		    gohan_log(LOG_MODULE, LOG_LEVEL.NOTICE, msg);
		}

		function gohan_log_info(msg) {
		    gohan_log(LOG_MODULE, LOG_LEVEL.INFO, msg);
		}

		function gohan_log_debug(msg) {
		    gohan_log(LOG_MODULE, LOG_LEVEL.DEBUG, msg);
		}
		`)
		if err != nil {
			log.Fatal(err)
		}
	}
	RegisterInit(gohanLoggingInit)
}

// logGeneral can be replaced with logger.Log(level, format, args) when https://github.com/op/go-logging/issues/80 gets fixed.
func logGeneral(logger l.Logger, level l.Level, format string, args ...interface{}) {
	var logAction func(format string, args ...interface{})
	switch level {
	case l.CRITICAL:
		logAction = logger.Critical
	case l.ERROR:
		logAction = logger.Error
	case l.WARNING:
		logAction = logger.Warning
	case l.NOTICE:
		logAction = logger.Notice
	case l.INFO:
		logAction = logger.Info
	case l.DEBUG:
		logAction = logger.Debug
	}

	logAction(format, args...)
}

// PushJSLogModule appends newModule to log module in env, returns a function that restores the original value
func PushJSLogModule(env *Environment, newModule string) (restore func()) {
	newModuleInVM, _ := env.VM.ToValue(newModule)
	oldModule := pushJSLogModule(env, newModuleInVM)
	return func() {
		restoreJSLogModule(env, oldModule)
	}
}

func restoreJSLogModule(env *Environment, oldModule otto.Value) {
	_, err := env.VM.Call("gohan_log_module_restore", nil, oldModule)
	if err != nil {
		log.Error("Calling gohan_log_module_restore: " + err.Error())
	}
}

func pushJSLogModule(env *Environment, newModule otto.Value) (oldModule otto.Value) {
	oldModule, err := env.VM.Call("gohan_log_module_push", nil, newModule)
	if err != nil {
		log.Error("Calling gohan_log_module_push: " + err.Error())
	}
	return
}<|MERGE_RESOLUTION|>--- conflicted
+++ resolved
@@ -64,17 +64,11 @@
 					ThrowOttoException(&call, "Message: %v", err)
 				}
 
-<<<<<<< HEAD
+				// if caller is non-empty, add extra information about the calling handler
 				if caller != "" {
 					logGeneral(logger, level, "[%s] %s", caller, message)
 				} else {
-=======
-				// if caller is non-empty, add extra information about the calling handler
-				if caller != "" {
-					logGeneral(logger, level, "[" + caller + "] " + message)
-				} else {
 					// otherwise, do not put empty information about the caller
->>>>>>> 6bc45a03
 					logGeneral(logger, level, message)
 				}
 
