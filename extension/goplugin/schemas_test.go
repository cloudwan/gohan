--- conflicted
+++ resolved
@@ -623,15 +623,9 @@
 		)
 
 		BeforeEach(func() {
-<<<<<<< HEAD
 			//if os.Getenv("MYSQL_TEST") != "true" {
 				Skip("Locks are only valid in MySQL")
 			//}
-=======
-			// if os.Getenv("MYSQL_TEST") != "true" {
-			Skip("Locks are only valid in MySQL")
-			// }
->>>>>>> 555b7abc
 
 			createdResource = test.Test{
 				ID:          "some-id",
