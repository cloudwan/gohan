--- conflicted
+++ resolved
@@ -35,11 +35,6 @@
 
 // ResourceBase is the implementation of base class for all resources
 type ResourceBase struct {
-<<<<<<< HEAD
-	Environment IEnvironment
-	Logger      ILogger
-	Schema      ISchema
-=======
 	environment IEnvironment
 	schema      ISchema
 	logger      ILogger
@@ -70,157 +65,4 @@
 	Environment() IEnvironment
 	Schema() ISchema
 	Logger() ILogger
-}
-
-// NullString represents a nullable string
-type NullString struct {
-	Value string
-	Valid bool
-}
-
-// NullBool represents a nullable bool
-type NullBool struct {
-	Value bool
-	Valid bool
-}
-
-// NullInt represents a nullable int
-type NullInt struct {
-	Value int
-	Valid bool
-}
-
-// NullFloat represents a nullable float
-type NullFloat struct {
-	Value float64
-	Valid bool
-}
-
-// MarshalJSON marshals a nullable string to byte buffer
-func (ns NullString) MarshalJSON() ([]byte, error) {
-	if ns.Valid {
-		return json.Marshal(ns.Value)
-	}
-	return json.Marshal(false)
-}
-
-// UnmarshalJSON unmarshals a byte buffer to a nullable string
-func (ns *NullString) UnmarshalJSON(b []byte) error {
-	var s string
-	if err := json.Unmarshal(b, &s); err != nil {
-		var valid bool
-		if err := json.Unmarshal(b, &valid); err != nil {
-			return err
-		}
-		ns.Valid = valid
-		return nil
-	}
-	ns.Value = s
-	ns.Valid = true
-	return nil
-}
-
-// MarshalJSON marshals a nullable bool to byte buffer
-func (nb NullBool) MarshalJSON() ([]byte, error) {
-	if nb.Valid {
-		return json.Marshal(nb.Value)
-	}
-	return json.Marshal(false)
-}
-
-// UnmarshalJSON unmarshals a byte buffer to a nullable bool
-func (nb *NullBool) UnmarshalJSON(b []byte) error {
-	var val bool
-	if err := json.Unmarshal(b, &val); err != nil {
-		var valid bool
-		if err := json.Unmarshal(b, &valid); err != nil {
-			return err
-		}
-		nb.Valid = valid
-		return nil
-	}
-	nb.Value = val
-	nb.Valid = true
-	return nil
-}
-
-// MarshalJSON marshals a nullable int to byte buffer
-func (ni NullInt) MarshalJSON() ([]byte, error) {
-	if ni.Valid {
-		return json.Marshal(ni.Value)
-	}
-	return json.Marshal(false)
-}
-
-// UnmarshalJSON unmarshals a byte buffer to a nullable int
-func (ni *NullInt) UnmarshalJSON(b []byte) error {
-	var i int
-	if err := json.Unmarshal(b, &i); err != nil {
-		var valid bool
-		if err := json.Unmarshal(b, &valid); err != nil {
-			return err
-		}
-		ni.Valid = valid
-		return nil
-	}
-	ni.Value = i
-	ni.Valid = true
-	return nil
-}
-
-// MarshalJSON marshals a nullable float to byte buffer
-func (nf NullFloat) MarshalJSON() ([]byte, error) {
-	if nf.Valid {
-		return json.Marshal(nf.Value)
-	}
-	return json.Marshal(false)
-}
-
-// UnmarshalJSON unmarshals a byte buffer to a nullable float
-func (nf *NullFloat) UnmarshalJSON(b []byte) error {
-	var f float64
-	if err := json.Unmarshal(b, &f); err != nil {
-		var valid bool
-		if err := json.Unmarshal(b, &valid); err != nil {
-			return err
-		}
-		nf.Valid = valid
-		return nil
-	}
-	nf.Value = f
-	nf.Valid = true
-	return nil
-}
-
-// MakeNullString allocates a new nullable string and sets its value
-func MakeNullString(value string) NullString {
-	return NullString{
-		Value: value,
-		Valid: true,
-	}
-}
-
-// MakeNullBool allocates a new nullable bool and sets its value
-func MakeNullBool(value bool) NullBool {
-	return NullBool{
-		Value: value,
-		Valid: true,
-	}
-}
-
-// MakeNullInt allocates a new nullable int and sets its value
-func MakeNullInt(value int) NullInt {
-	return NullInt{
-		Value: value,
-		Valid: true,
-	}
-}
-
-// MakeNullFloat allocates a new nullable float and sets its value
-func MakeNullFloat(value float64) NullFloat {
-	return NullFloat{
-		Value: value,
-		Valid: true,
-	}
->>>>>>> 36f499ea
 }